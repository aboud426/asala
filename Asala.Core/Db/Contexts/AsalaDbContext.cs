--- conflicted
+++ resolved
@@ -1,10 +1,7 @@
 using Asala.Core.Db.Configurations;
 using Asala.Core.Modules.Languages;
-<<<<<<< HEAD
+using Asala.Core.Modules.Messages.Models;
 using Asala.Core.Modules.Categories.Models;
-=======
-using Asala.Core.Modules.Messages.Models;
->>>>>>> b8d20954
 using Microsoft.EntityFrameworkCore;
 
 namespace Asala.Core.Db;
@@ -15,16 +12,13 @@
         : base(options) { }
 
     public DbSet<Language> Languages => Set<Language>();
-<<<<<<< HEAD
+    public DbSet<Message> Messages => Set<Message>();
+    public DbSet<MessageLocalized> MessageLocalizations => Set<MessageLocalized>();
     public DbSet<Category> Categories => Set<Category>();
     public DbSet<CategoryLocalized> CategoryLocalizeds => Set<CategoryLocalized>();
     public DbSet<ProductCategory> ProductCategories => Set<ProductCategory>();
     public DbSet<ProductCategoryLocalized> ProductCategoryLocalizeds => Set<ProductCategoryLocalized>();
     public DbSet<ProviderCategory> ProviderCategories => Set<ProviderCategory>();
-=======
-    public DbSet<Message> Messages => Set<Message>();
-    public DbSet<MessageLocalized> MessageLocalizations => Set<MessageLocalized>();
->>>>>>> b8d20954
 
     protected override void OnModelCreating(ModelBuilder modelBuilder)
     {
