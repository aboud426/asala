using Asala.Core.Common.Abstractions;
using Asala.Core.Db;
using Asala.Core.Db.Repositories;
using Asala.Core.Db.UnitOfWork;
<<<<<<< HEAD
using Asala.Core.Modules.Languages;
using Asala.Core.Modules;
using Asala.Core.Modules.Categories.Db;
using Asala.Core.Modules.Posts.Db;
using Asala.Core.Modules.Products.Db;
using Asala.UseCases.Languages;
using Asala.UseCases.Messages;
using Asala.UseCases.Categories;
using Asala.UseCases.Posts;
using Asala.UseCases.Products;
=======
using Asala.Core.Modules.Categories.Db;
using Asala.Core.Modules.Languages;
using Asala.Core.Modules.Users.Db;
using Asala.UseCases.Categories;
using Asala.UseCases.Languages;
using Asala.UseCases.Messages;
using Asala.UseCases.Users;
>>>>>>> ba6f24bf
using Microsoft.EntityFrameworkCore;
using Microsoft.Extensions.Configuration;
using Microsoft.Extensions.DependencyInjection;

namespace Asala.UseCases.Extensions;

public static class ServiceCollectionExtensions
{
    public static IServiceCollection AddUseCases(
        this IServiceCollection services,
        IConfiguration configuration
    )
    {
        // Language repositories
        services.AddScoped<ILanguageRepository, LanguageRepository>();
        
        // Language services
        services.AddScoped<ILanguageService, LanguageService>();
        services.AddScoped<IMessageService, MessageService>();
        services.AddScoped<MessageCodesSeederService>();

        // Category repositories
        services.AddScoped<ICategoryRepository, CategoryRepository>();
        services.AddScoped<ICategoryLocalizedRepository, CategoryLocalizedRepository>();
        services.AddScoped<IProductCategoryRepository, ProductCategoryRepository>();
        services.AddScoped<
            IProductCategoryLocalizedRepository,
            ProductCategoryLocalizedRepository
        >();
        services.AddScoped<IProviderCategoryRepository, ProviderCategoryRepository>();

        // Category services
        services.AddScoped<ICategoryService, CategoryService>();
        services.AddScoped<IProductCategoryService, ProductCategoryService>();
        services.AddScoped<IProviderCategoryService, ProviderCategoryService>();
<<<<<<< HEAD
        
        // Posts repositories
        services.AddScoped<IPostRepository, PostRepository>();
        services.AddScoped<IPostLocalizedRepository, PostLocalizedRepository>();
        services.AddScoped<IPostMediaRepository, PostMediaRepository>();
        
        // Posts services
        services.AddScoped<IPostService, PostService>();
        
        // Products repositories
        services.AddScoped<IProductRepository, ProductRepository>();
        services.AddScoped<IProductLocalizedRepository, ProductLocalizedRepository>();
        services.AddScoped<IProductMediaRepository, ProductMediaRepository>();
        services.AddScoped<IProductsPostRepository, ProductsPostRepository>();
        
        // Products services
        services.AddScoped<IProductService, ProductService>();
        
=======

        // User repositories
        services.AddScoped<IUserRepository, UserRepository>();
        services.AddScoped<ICustomerRepository, CustomerRepository>();
        services.AddScoped<IEmployeeRepository, EmployeeRepository>();
        services.AddScoped<IProviderRepository, ProviderRepository>();
        services.AddScoped<IProviderLocalizedRepository, ProviderLocalizedRepository>();
        services.AddScoped<IProviderMediaRepository, ProviderMediaRepository>();
        services.AddScoped<IOtpRepository, OtpRepository>();
        services.AddScoped<IRoleRepository, RoleRepository>();
        services.AddScoped<IPermissionRepository, PermissionRepository>();
        services.AddScoped<IUserRoleRepository, UserRoleRepository>();
        services.AddScoped<IRolePermissionRepository, RolePermissionRepository>();

        // User services
        services.AddScoped<IUserService, UserService>();
        services.AddScoped<IRoleService, RoleService>();
        services.AddScoped<IPermissionService, PermissionService>();
        services.AddScoped<IRolePermissionService, RolePermissionService>();
        services.AddScoped<ICustomerService, CustomerService>();
        services.AddScoped<IProviderService, ProviderService>();
        services.AddScoped<IEmployeeService, EmployeeService>();
        services.AddScoped<IOtpService, OtpService>();
        services.AddScoped<IAuthenticationService, AuthenticationService>();
        services.AddScoped<IAdminService, AdminService>();

>>>>>>> ba6f24bf
        return services;
    }
}<|MERGE_RESOLUTION|>--- conflicted
+++ resolved
@@ -2,7 +2,6 @@
 using Asala.Core.Db;
 using Asala.Core.Db.Repositories;
 using Asala.Core.Db.UnitOfWork;
-<<<<<<< HEAD
 using Asala.Core.Modules.Languages;
 using Asala.Core.Modules;
 using Asala.Core.Modules.Categories.Db;
@@ -13,15 +12,11 @@
 using Asala.UseCases.Categories;
 using Asala.UseCases.Posts;
 using Asala.UseCases.Products;
-=======
 using Asala.Core.Modules.Categories.Db;
 using Asala.Core.Modules.Languages;
 using Asala.Core.Modules.Users.Db;
 using Asala.UseCases.Categories;
-using Asala.UseCases.Languages;
-using Asala.UseCases.Messages;
 using Asala.UseCases.Users;
->>>>>>> ba6f24bf
 using Microsoft.EntityFrameworkCore;
 using Microsoft.Extensions.Configuration;
 using Microsoft.Extensions.DependencyInjection;
@@ -57,7 +52,7 @@
         services.AddScoped<ICategoryService, CategoryService>();
         services.AddScoped<IProductCategoryService, ProductCategoryService>();
         services.AddScoped<IProviderCategoryService, ProviderCategoryService>();
-<<<<<<< HEAD
+
         
         // Posts repositories
         services.AddScoped<IPostRepository, PostRepository>();
@@ -75,8 +70,7 @@
         
         // Products services
         services.AddScoped<IProductService, ProductService>();
-        
-=======
+      
 
         // User repositories
         services.AddScoped<IUserRepository, UserRepository>();
@@ -103,7 +97,6 @@
         services.AddScoped<IAuthenticationService, AuthenticationService>();
         services.AddScoped<IAdminService, AdminService>();
 
->>>>>>> ba6f24bf
         return services;
     }
 }