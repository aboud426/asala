--- conflicted
+++ resolved
@@ -5,11 +5,8 @@
 using Asala.Core.Modules.Languages;
 using Asala.Core.Modules.Categories.Db;
 using Asala.UseCases.Languages;
-<<<<<<< HEAD
+using Asala.UseCases.Messages;
 using Asala.UseCases.Categories;
-=======
-using Asala.UseCases.Messages;
->>>>>>> b8d20954
 using Microsoft.EntityFrameworkCore;
 using Microsoft.Extensions.Configuration;
 using Microsoft.Extensions.DependencyInjection;
@@ -25,7 +22,7 @@
     {
         // Language services
         services.AddScoped<ILanguageService, LanguageService>();
-<<<<<<< HEAD
+        services.AddScoped<IMessageService, MessageService>();
         
         // Category repositories
         services.AddScoped<ICategoryRepository, CategoryRepository>();
@@ -39,9 +36,6 @@
         services.AddScoped<IProductCategoryService, ProductCategoryService>();
         services.AddScoped<IProviderCategoryService, ProviderCategoryService>();
         
-=======
-        services.AddScoped<IMessageService, MessageService>();
->>>>>>> b8d20954
         return services;
     }
 }