using Asala.Core.Common.Abstractions;
using Asala.Core.Db;
using Asala.Core.Db.Repositories;
using Asala.Core.Db.UnitOfWork;
using Asala.Core.Modules.Categories.Db;
using Asala.Core.Modules.Languages;
using Asala.UseCases.Categories;
using Asala.UseCases.Languages;
using Asala.UseCases.Messages;
<<<<<<< HEAD
=======
using Asala.UseCases.Categories;
using Asala.UseCases.Users;
>>>>>>> aa2fcd78
using Microsoft.EntityFrameworkCore;
using Microsoft.Extensions.Configuration;
using Microsoft.Extensions.DependencyInjection;
using Asala.Core.Modules.Users.Db;

namespace Asala.UseCases.Extensions;

public static class ServiceCollectionExtensions
{
    public static IServiceCollection AddUseCases(
        this IServiceCollection services,
        IConfiguration configuration
    )
    {
        // Language services
        services.AddScoped<ILanguageService, LanguageService>();
        services.AddScoped<IMessageService, MessageService>();
        services.AddScoped<MessageCodesSeederService>();

        // Category repositories
        services.AddScoped<ICategoryRepository, CategoryRepository>();
        services.AddScoped<ICategoryLocalizedRepository, CategoryLocalizedRepository>();
        services.AddScoped<IProductCategoryRepository, ProductCategoryRepository>();
        services.AddScoped<
            IProductCategoryLocalizedRepository,
            ProductCategoryLocalizedRepository
        >();
        services.AddScoped<IProviderCategoryRepository, ProviderCategoryRepository>();

        // Category services
        services.AddScoped<ICategoryService, CategoryService>();
        services.AddScoped<IProductCategoryService, ProductCategoryService>();
        services.AddScoped<IProviderCategoryService, ProviderCategoryService>();
<<<<<<< HEAD

=======
        
        // User repositories
        services.AddScoped<IUserRepository, UserRepository>();
        services.AddScoped<ICustomerRepository, CustomerRepository>();
        services.AddScoped<IEmployeeRepository, EmployeeRepository>();
        services.AddScoped<IProviderRepository, ProviderRepository>();
        services.AddScoped<IProviderLocalizedRepository, ProviderLocalizedRepository>();
        services.AddScoped<IOtpRepository, OtpRepository>();
        services.AddScoped<IRoleRepository, RoleRepository>();
        services.AddScoped<IPermissionRepository, PermissionRepository>();
        services.AddScoped<IUserRoleRepository, UserRoleRepository>();
        services.AddScoped<IRolePermissionRepository, RolePermissionRepository>();
        
        // User services
        services.AddScoped<IUserService, UserService>();
        services.AddScoped<IRoleService, RoleService>();
        services.AddScoped<IPermissionService, PermissionService>();
        services.AddScoped<ICustomerService, CustomerService>();
        services.AddScoped<IProviderService, ProviderService>();
        services.AddScoped<IEmployeeService, EmployeeService>();
        services.AddScoped<IOtpService, OtpService>();
        services.AddScoped<IAuthenticationService, AuthenticationService>();
        
>>>>>>> aa2fcd78
        return services;
    }
}<|MERGE_RESOLUTION|>--- conflicted
+++ resolved
@@ -7,11 +7,8 @@
 using Asala.UseCases.Categories;
 using Asala.UseCases.Languages;
 using Asala.UseCases.Messages;
-<<<<<<< HEAD
-=======
 using Asala.UseCases.Categories;
 using Asala.UseCases.Users;
->>>>>>> aa2fcd78
 using Microsoft.EntityFrameworkCore;
 using Microsoft.Extensions.Configuration;
 using Microsoft.Extensions.DependencyInjection;
@@ -45,9 +42,6 @@
         services.AddScoped<ICategoryService, CategoryService>();
         services.AddScoped<IProductCategoryService, ProductCategoryService>();
         services.AddScoped<IProviderCategoryService, ProviderCategoryService>();
-<<<<<<< HEAD
-
-=======
         
         // User repositories
         services.AddScoped<IUserRepository, UserRepository>();
@@ -71,7 +65,7 @@
         services.AddScoped<IOtpService, OtpService>();
         services.AddScoped<IAuthenticationService, AuthenticationService>();
         
->>>>>>> aa2fcd78
+
         return services;
     }
 }