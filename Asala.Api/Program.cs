--- conflicted
+++ resolved
@@ -1,11 +1,9 @@
+using System.Reflection;
 using Asala.Core.Common.Extensions;
 using Asala.UseCases.Extensions;
-<<<<<<< HEAD
-=======
 using Microsoft.EntityFrameworkCore;
-using Microsoft.OpenApi.Models;
-using System.Reflection;
->>>>>>> aa2fcd78
+
+// using Microsoft.OpenApi.Models;
 
 var builder = WebApplication.CreateBuilder(args);
 
@@ -26,7 +24,42 @@
 
 builder.Services.AddControllers();
 builder.Services.AddEndpointsApiExplorer();
-<<<<<<< HEAD
+
+// builder.Services.AddSwaggerGen(c =>
+// {
+//     c.SwaggerDoc("v1", new OpenApiInfo
+//     {
+//         Title = "Asala API",
+//         Version = "v1",
+//         Description = "A comprehensive API for managing users, customers, providers, and employees with OTP-based authentication",
+//         Contact = new OpenApiContact
+//         {
+//             Name = "Asala Development Team",
+//             Email = "support@asala.com"
+//         }
+//     });
+
+//     // Set the comments path for the Swagger JSON and UI
+//     var xmlFile = $"{Assembly.GetExecutingAssembly().GetName().Name}.xml";
+//     var xmlPath = Path.Combine(AppContext.BaseDirectory, xmlFile);
+//     c.IncludeXmlComments(xmlPath);
+
+//     // Include XML comments from the Core project as well (for DTOs)
+//     var coreXmlFile = "Asala.Core.xml";
+//     var coreXmlPath = Path.Combine(AppContext.BaseDirectory, coreXmlFile);
+//     if (File.Exists(coreXmlPath))
+//         c.IncludeXmlComments(coreXmlPath);
+
+//     // Add security definition for future JWT implementation
+//     c.AddSecurityDefinition("Bearer", new OpenApiSecurityScheme
+//     {
+//         Description = "JWT Authorization header using the Bearer scheme. Example: \"Authorization: Bearer {token}\"",
+//         Name = "Authorization",
+//         In = ParameterLocation.Header,
+//         Type = SecuritySchemeType.ApiKey,
+//         Scheme = "Bearer"
+//     });
+// });
 
 // Add NSwag services
 builder.Services.AddOpenApiDocument(config =>
@@ -35,42 +68,6 @@
     config.Title = "Asala API Documentation";
     config.Version = "v1";
     config.Description = "API documentation for the Asala application";
-=======
-builder.Services.AddSwaggerGen(c =>
-{
-    c.SwaggerDoc("v1", new OpenApiInfo
-    {
-        Title = "Asala API",
-        Version = "v1",
-        Description = "A comprehensive API for managing users, customers, providers, and employees with OTP-based authentication",
-        Contact = new OpenApiContact
-        {
-            Name = "Asala Development Team",
-            Email = "support@asala.com"
-        }
-    });
-
-    // Set the comments path for the Swagger JSON and UI
-    var xmlFile = $"{Assembly.GetExecutingAssembly().GetName().Name}.xml";
-    var xmlPath = Path.Combine(AppContext.BaseDirectory, xmlFile);
-    c.IncludeXmlComments(xmlPath);
-
-    // Include XML comments from the Core project as well (for DTOs)
-    var coreXmlFile = "Asala.Core.xml";
-    var coreXmlPath = Path.Combine(AppContext.BaseDirectory, coreXmlFile);
-    if (File.Exists(coreXmlPath))
-        c.IncludeXmlComments(coreXmlPath);
-
-    // Add security definition for future JWT implementation
-    c.AddSecurityDefinition("Bearer", new OpenApiSecurityScheme
-    {
-        Description = "JWT Authorization header using the Bearer scheme. Example: \"Authorization: Bearer {token}\"",
-        Name = "Authorization",
-        In = ParameterLocation.Header,
-        Type = SecuritySchemeType.ApiKey,
-        Scheme = "Bearer"
-    });
->>>>>>> aa2fcd78
 });
 
 var app = builder.Build();
@@ -82,7 +79,8 @@
     try
     {
         logger.LogInformation("Seeding MessageCodes...");
-        var messageCodesSeeder = scope.ServiceProvider.GetRequiredService<Asala.UseCases.Messages.MessageCodesSeederService>();
+        var messageCodesSeeder =
+            scope.ServiceProvider.GetRequiredService<Asala.UseCases.Messages.MessageCodesSeederService>();
         await messageCodesSeeder.SeedMessageCodesAsync();
         logger.LogInformation("MessageCodes seeding completed");
     }
