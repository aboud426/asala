using Asala.Core.Modules.Categories.DTOs;
using Asala.UseCases.Categories;
using Microsoft.AspNetCore.Mvc;

namespace Asala.Api.Controllers;

/// <summary>
/// Category management controller for handling hierarchical categories with localization support
/// </summary>
[ApiController]
[Route("api/categories")]
public class CategoryController : BaseController
{
    private readonly ICategoryService _categoryService;

    public CategoryController(ICategoryService categoryService)
        : base()
    {
        _categoryService = categoryService;
    }

    /// <summary>
    /// Get paginated list of categories
    /// </summary>
    /// <param name="page">Page number (default: 1)</param>
    /// <param name="pageSize">Number of items per page (default: 5)</param>
    /// <param name="activeOnly">Filter by active categories only (null for all, true for active, false for inactive)</param>
    /// <param name="cancellationToken">Cancellation token</param>
    /// <returns>Paginated list of categories with localization support</returns>
    /// <response code="200">Categories retrieved successfully</response>
    /// <response code="400">Invalid pagination parameters</response>
    /// <response code="500">Internal server error</response>
    [HttpGet]
    public async Task<IActionResult> GetPaginated(
        [FromQuery] int page = 1,
        [FromQuery] int pageSize = 5,
        [FromQuery] bool? activeOnly = null,
        CancellationToken cancellationToken = default
    )
    {
        var result = await _categoryService.GetPaginatedAsync(
            page,
            pageSize,
            activeOnly,
            cancellationToken
        );
        return CreateResponse(result);
    }

<<<<<<< HEAD
    [HttpGet("{id}")]
    public async Task<IActionResult> GetById(int id, CancellationToken cancellationToken = default)
    {
        var result = await _categoryService.GetByIdAsync(id, cancellationToken);
        return CreateResponse(result);
    }

=======
    /// <summary>
    /// Get categories formatted for dropdown selection
    /// </summary>
    /// <param name="cancellationToken">Cancellation token</param>
    /// <returns>List of categories suitable for dropdown/select controls</returns>
    /// <response code="200">Dropdown data retrieved successfully</response>
    /// <response code="500">Internal server error</response>
>>>>>>> aa2fcd78
    [HttpGet("dropdown")]
    public async Task<IActionResult> GetDropdown(CancellationToken cancellationToken = default)
    {
        var result = await _categoryService.GetDropdownAsync(cancellationToken);
        return CreateResponse(result);
    }

    /// <summary>
    /// Create a new category with localization support
    /// </summary>
    /// <param name="createDto">Category creation data including name, description, and localized content</param>
    /// <param name="cancellationToken">Cancellation token</param>
    /// <returns>Created category details</returns>
    /// <response code="200">Category created successfully</response>
    /// <response code="400">Invalid category data</response>
    /// <response code="500">Internal server error</response>
    [HttpPost]
    public async Task<IActionResult> Create(
        [FromBody] CreateCategoryDto createDto,
        CancellationToken cancellationToken = default
    )
    {
        var result = await _categoryService.CreateAsync(createDto, cancellationToken);
        return CreateResponse(result);
    }

    /// <summary>
    /// Update an existing category
    /// </summary>
    /// <param name="id">Category ID to update</param>
    /// <param name="updateDto">Updated category data including localized content</param>
    /// <param name="cancellationToken">Cancellation token</param>
    /// <returns>Updated category details</returns>
    /// <response code="200">Category updated successfully</response>
    /// <response code="400">Invalid category data</response>
    /// <response code="404">Category not found</response>
    /// <response code="500">Internal server error</response>
    [HttpPut("{id}")]
    public async Task<IActionResult> Update(
        int id,
        [FromBody] UpdateCategoryDto updateDto,
        CancellationToken cancellationToken = default
    )
    {
        var result = await _categoryService.UpdateAsync(id, updateDto, cancellationToken);
        return CreateResponse(result);
    }

    /// <summary>
    /// Toggle category activation status (active/inactive)
    /// </summary>
    /// <param name="id">Category ID to toggle</param>
    /// <param name="cancellationToken">Cancellation token</param>
    /// <returns>Success response with new activation status</returns>
    /// <response code="200">Category activation toggled successfully</response>
    /// <response code="404">Category not found</response>
    /// <response code="500">Internal server error</response>
    [HttpPut("{id}/toggle-activation")]
    public async Task<IActionResult> ToggleActivation(
        int id,
        CancellationToken cancellationToken = default
    )
    {
        var result = await _categoryService.ToggleActivationAsync(id, cancellationToken);
        return CreateResponse(result);
    }

    /// <summary>
    /// Soft delete a category (marks as deleted without removing from database)
    /// </summary>
    /// <param name="id">Category ID to delete</param>
    /// <param name="cancellationToken">Cancellation token</param>
    /// <returns>Success response</returns>
    /// <response code="200">Category deleted successfully</response>
    /// <response code="404">Category not found</response>
    /// <response code="500">Internal server error</response>
    [HttpDelete("{id}")]
    public async Task<IActionResult> SoftDelete(
        int id,
        CancellationToken cancellationToken = default
    )
    {
        var result = await _categoryService.SoftDeleteAsync(id, cancellationToken);
        return CreateResponse(result);
    }

    /// <summary>
    /// Get direct subcategories of a parent category
    /// </summary>
    /// <param name="parentId">Parent category ID</param>
    /// <param name="languageCode">Language code for localized content (optional)</param>
    /// <param name="cancellationToken">Cancellation token</param>
    /// <returns>List of subcategories with localized content</returns>
    /// <response code="200">Subcategories retrieved successfully</response>
    /// <response code="404">Parent category not found</response>
    /// <response code="500">Internal server error</response>
    [HttpGet("{parentId}/subcategories")]
    public async Task<IActionResult> GetSubcategories(
        int parentId,
        [FromQuery] string? languageCode = null,
        CancellationToken cancellationToken = default
    )
    {
        var result = await _categoryService.GetSubcategoriesAsync(
            parentId,
            languageCode,
            cancellationToken
        );
        return CreateResponse(result);
    }

    /// <summary>
    /// Get hierarchical tree structure of categories
    /// </summary>
    /// <param name="rootId">Root category ID to start the tree from (optional, null for all root categories)</param>
    /// <param name="languageCode">Language code for localized content (optional)</param>
    /// <param name="cancellationToken">Cancellation token</param>
    /// <returns>Hierarchical tree structure of categories with parent-child relationships</returns>
    /// <response code="200">Category tree retrieved successfully</response>
    /// <response code="404">Root category not found (when rootId is specified)</response>
    /// <response code="500">Internal server error</response>
    [HttpGet("tree")]
    public async Task<IActionResult> GetCategoryTree(
        [FromQuery] int? rootId = null,
        [FromQuery] string? languageCode = null,
        CancellationToken cancellationToken = default
    )
    {
        var result = await _categoryService.GetCategoryTreeAsync(
            rootId,
            languageCode,
            cancellationToken
        );
        return CreateResponse(result);
    }

    [HttpGet("missing-translations")]
    public async Task<IActionResult> GetCategoriesMissingTranslations(
        CancellationToken cancellationToken = default
    )
    {
        var result = await _categoryService.GetCategoriesMissingTranslationsAsync(
            cancellationToken
        );
        return CreateResponse(result);
    }
}<|MERGE_RESOLUTION|>--- conflicted
+++ resolved
@@ -47,7 +47,6 @@
         return CreateResponse(result);
     }
 
-<<<<<<< HEAD
     [HttpGet("{id}")]
     public async Task<IActionResult> GetById(int id, CancellationToken cancellationToken = default)
     {
@@ -55,7 +54,6 @@
         return CreateResponse(result);
     }
 
-=======
     /// <summary>
     /// Get categories formatted for dropdown selection
     /// </summary>
@@ -63,7 +61,6 @@
     /// <returns>List of categories suitable for dropdown/select controls</returns>
     /// <response code="200">Dropdown data retrieved successfully</response>
     /// <response code="500">Internal server error</response>
->>>>>>> aa2fcd78
     [HttpGet("dropdown")]
     public async Task<IActionResult> GetDropdown(CancellationToken cancellationToken = default)
     {
